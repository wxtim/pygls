# Changelog

All notable changes to this project will be documented in this file.

The format is based on [Keep a Changelog][keepachangelog],
and this project adheres to [Semantic Versioning][semver].

## [Unreleased]

### Changed

<<<<<<< HEAD
- Fix parsing of partial messages and those with Content-Length keyword ([#80])
=======
- Fix Full SyncKind for servers accepting Incremental SyncKind ([#78])

[#78]: https://github.com/openlawlibrary/pygls/pull/78
>>>>>>> 2ed7159c

## [0.8.0] - 05/13/2019

### Added

- Add new types and features from LSP v3.14.0 ([#67])
- Add API to dynamically register/unregister client capability ([#67])
- Full text document synchronization support ([#65])
- Add more tests for `deserialize_message` function ([#61])

### Changed

- Response object should contain result OR error field ([#64])
- Fix handling parameters whose names are reserved by Python ([#56])

[#67]: https://github.com/openlawlibrary/pygls/pull/67
[#65]: https://github.com/openlawlibrary/pygls/pull/65
[#64]: https://github.com/openlawlibrary/pygls/pull/64
[#61]: https://github.com/openlawlibrary/pygls/pull/61
[#56]: https://github.com/openlawlibrary/pygls/pull/56

## [0.7.4] - 03/21/2019

### Added

- Add Pull Request template ([#54])

### Changed

- Update dependencies ([#53])
- Fix initialization failure when no workspace is open ([#51])

[#54]: https://github.com/openlawlibrary/pygls/pull/54
[#53]: https://github.com/openlawlibrary/pygls/pull/53
[#51]: https://github.com/openlawlibrary/pygls/pull/51

## [0.7.3] - 01/30/2019

### Added

- Add _flake8_ and _bandit_ checks to _appveyor_ script

### Changed

- Start using [Keep a Changelog][keepachangelog] format.
- Fix and refactor _initialize_ LSP method and add more tests
- Fix _python 3.5_ compatibility
- Use _python 3.5_ in _appveyor_ script

## 0.7.2 - 12/28/2018

- Fix README to use absolute paths for GitHub urls (needed for PyPi)

## 0.7.1 - 12/28/2018

- Add `publish_diagnostics` to LanguageServer
- Fix validation function in json example
- Correct advanced usage doc page
- "pygls" -> _pygls_ everywhere in the docs

## 0.7.0 - 12/21/2018

- Open source  _pygls_

## 0.6.0

- Modules/functions/methods reorganization
- Add more features/commands to json-extension example
- Add unit tests to json-extension example
- Update `appveyor.yml`
- Small bug fixes

## 0.5.0

- Return awaitable Future object from get_configuration
- Add / Remove Workspace folders bugfix
- Attach loop to child watcher for UNIX systems

## 0.4.0

- Gracefully shutdown and exit server process
- Disallow requests after shutdown request is received
- Added more types for type hints
- Improved example

## 0.3.0

- Async functions (coroutines) support
- Mark function to execute it in a thread pool
- Added _lsp_ types
- New example
- Fixed `appveyor.yml`

## 0.2.0

- Added classes for `textDocument/completion` method response

## 0.1.0

- Initial Version

[keepachangelog]: https://keepachangelog.com/en/1.0.0/
[semver]: https://semver.org/spec/v2.0.0.html

[Unreleased]: https://github.com/openlawlibrary/pygls/compare/v0.8.0...HEAD
[0.8.0]: https://github.com/openlawlibrary/pygls/compare/v0.7.4...v0.8.0
[0.7.4]: https://github.com/openlawlibrary/pygls/compare/v0.7.3...v0.7.4
[0.7.3]: https://github.com/openlawlibrary/pygls/compare/v0.7.2...v0.7.3<|MERGE_RESOLUTION|>--- conflicted
+++ resolved
@@ -9,13 +9,11 @@
 
 ### Changed
 
-<<<<<<< HEAD
 - Fix parsing of partial messages and those with Content-Length keyword ([#80])
-=======
 - Fix Full SyncKind for servers accepting Incremental SyncKind ([#78])
 
+[#80]: https://github.com/openlawlibrary/pygls/pull/80
 [#78]: https://github.com/openlawlibrary/pygls/pull/78
->>>>>>> 2ed7159c
 
 ## [0.8.0] - 05/13/2019
 
